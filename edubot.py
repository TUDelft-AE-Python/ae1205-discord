import os
import discord
from discord.ext import commands
<<<<<<< HEAD
from cogs import Queue, Poll
=======
from cogs import QueueCog
>>>>>>> f87129b1

class EduBot(commands.Bot):
    ''' Discord bot for educational purposes.
        This bot is developed for the 1st year Python course
        for Aerospace Engineering students at TU Delft.
        It can manage queues of students, that can be assigned to tutors
        and student assistants for feedback sessions in voice channels.
    '''

    def __init__(self):
        super().__init__(command_prefix='!', case_insensitive=True)
        self.classrooms = dict()
<<<<<<< HEAD
        self.add_cog(Queue(self))
        self.add_cog(Poll(self))
=======
        self.add_cog(QueueCog(self))
>>>>>>> f87129b1

    async def on_ready(self):
        ''' Bot initialisation upon connecting to Discord. '''
        print(f'{self.user} has connected to Discord!')

    async def dm(self, user, message):
        ''' Send a direct message to a user. '''
        if not isinstance(user, (discord.User, discord.Member)):
            user = self.get_user(user)
        if user:
            if not user.dm_channel:
                await user.create_dm()
            await user.dm_channel.send(message)


if __name__ == '__main__':
    TOKEN = os.getenv('DISCORD_TOKEN')
    bot = EduBot()
    bot.run(TOKEN)<|MERGE_RESOLUTION|>--- conflicted
+++ resolved
@@ -1,11 +1,8 @@
 import os
 import discord
 from discord.ext import commands
-<<<<<<< HEAD
-from cogs import Queue, Poll
-=======
-from cogs import QueueCog
->>>>>>> f87129b1
+from cogs import QueueCog, Poll
+
 
 class EduBot(commands.Bot):
     ''' Discord bot for educational purposes.
@@ -18,12 +15,8 @@
     def __init__(self):
         super().__init__(command_prefix='!', case_insensitive=True)
         self.classrooms = dict()
-<<<<<<< HEAD
-        self.add_cog(Queue(self))
+        self.add_cog(QueueCog(self))
         self.add_cog(Poll(self))
-=======
-        self.add_cog(QueueCog(self))
->>>>>>> f87129b1
 
     async def on_ready(self):
         ''' Bot initialisation upon connecting to Discord. '''
